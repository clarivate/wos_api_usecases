# Researcher API to Excel converter

![Example](/researcher-api-excel-converter/screenshots/GUI.png)


## A program with a simple GUI that extracts the researchers data from an organizational search using Researcher API, and organises it into an Excel table

This is a very simple program that requires a [Researcher API key](https://developer.clarivate.com/apis/wos-researcher), and an Affiliation name. It's running a search on every researcher profile that is affiliated with that organization, returns the researcher metadata, and saves it in an .xlsx file in the project folder


#### The user needs to launch the main.py file and enter:
1. Their Researcher API key;
2. The name of the Affiliaiton for which they would like to retrieve the researchers data
3. Click the checkbutton if they want the program to query each researcher profile individually and receive full researcher profiles metadata (including research output numbers broken down by publication years, first/last/corresponding author statistics, published names, alternative affiliations, etc.) or if they are ok with receiving basic profiles metadata which is going to be much quicker

![Screenshot](/researcher-api-excel-converter/screenshots/GUI2.png)

And click the Run button.

The program will create an Excel file in the same project folder, where, if the "Retrieve full researcher profiles metadata" tickbox hasn't been ticked, each Researcher record will have their:
- ResearcherID,
- full name,
- their primary affiliation,
- H-index,
- Number of documents found,
- Times cited counts,
- as well as a link to their researcher profile on Web of Science platform user interface, resolved through the ResearcherID.

![Screenshot](/researcher-api-excel-converter/screenshots/results.png)

<<<<<<< HEAD
If the "Retrieve full researcher profiles metadata" tickbox has been ticked, then additional data fields, such as Published Names, research output by years, times cited without self-citations, and more, will also be retrieved and stored in the excel file, some of them on separate sheets.
=======
It is important that the data available through the /researchers/{rid} endpoint contains additional data fields, such as Published Names, research output by years, times cited without self-citations, and more. It is possible to develop a functionality to retrieve this extended researcher metadata (as well basic document-level and peer reviews data), as the relevant links to the correct endpoints are also returned by a get-request to the default /researchers endpoint, but each of these requests will take additional time.
>>>>>>> 1cdf5b37

It is also possible to develop a functionality to retrieve the basic document-level and peer reviews data, as the relevant links to the correct endpoints are also returned by a get-request to the default /researchers endpoint, but each of these requests will take additional time. These two additional tickboxes will appear in subsequent releases of this converter tool.

As always, we welcome user feedback on this code.<|MERGE_RESOLUTION|>--- conflicted
+++ resolved
@@ -28,11 +28,7 @@
 
 ![Screenshot](/researcher-api-excel-converter/screenshots/results.png)
 
-<<<<<<< HEAD
 If the "Retrieve full researcher profiles metadata" tickbox has been ticked, then additional data fields, such as Published Names, research output by years, times cited without self-citations, and more, will also be retrieved and stored in the excel file, some of them on separate sheets.
-=======
-It is important that the data available through the /researchers/{rid} endpoint contains additional data fields, such as Published Names, research output by years, times cited without self-citations, and more. It is possible to develop a functionality to retrieve this extended researcher metadata (as well basic document-level and peer reviews data), as the relevant links to the correct endpoints are also returned by a get-request to the default /researchers endpoint, but each of these requests will take additional time.
->>>>>>> 1cdf5b37
 
 It is also possible to develop a functionality to retrieve the basic document-level and peer reviews data, as the relevant links to the correct endpoints are also returned by a get-request to the default /researchers endpoint, but each of these requests will take additional time. These two additional tickboxes will appear in subsequent releases of this converter tool.
 
