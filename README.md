--- conflicted
+++ resolved
@@ -6,9 +6,7 @@
 * [Cities Collaboration analysis](/cities_collaborations_analysis/)
 * [All Author IDs for the Organization](/retrieve_author_ids/)
 * [Citation from Patents Report](/citations_from_patents/)
-<<<<<<< HEAD
 * [Web of Science and Derwent API - annual dynamics for topical trends](/wos_and_derwent_api_topical_search/)
-=======
->>>>>>> e68fb938
+
 
 The code snippets provided in this folder were created to demonstrate the capabilities of Web of Science API and are not commercial products of Clarivate. They will be reviewed and updated in the future but they will not have the same regular update frequency we normally offer for our products. Still, we welcome user feedback on improving these algorithms and services. We do not recommend using these code snippets as ready-made solutions for reporting, evaluating research performance or supporting funding decisions. For a consistent experience, intuitive user interface and world-class customer support, please refer to our products like Web of Science, InCites Benchmarking & Analytics, and Journal Citation Reports.